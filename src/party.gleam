--- conflicted
+++ resolved
@@ -5,10 +5,6 @@
 // License, v. 2.0. If a copy of the MPL was not distributed with this
 // file, You can obtain one at https://mozilla.org/MPL/2.0/.
 
-<<<<<<< HEAD
-=======
-import gleam/string
->>>>>>> 5f28f331
 import gleam/result
 import gleam/string
 
